--- conflicted
+++ resolved
@@ -102,12 +102,9 @@
     """
     reader = tf.TFRecordReader()
     _, serialized_examples = reader.read_up_to(filename_queue, batch_size)
-<<<<<<< HEAD
-=======
 
     tf.add_to_collection("serialized_examples", serialized_examples)
     return self.prepare_serialized_examples(serialized_examples)
->>>>>>> ee597da1
 
   def prepare_serialized_examples(self, serialized_examples):
     # set the mapping from the fields to data types in the proto
@@ -124,10 +121,6 @@
           [self.feature_sizes[feature_index]], tf.float32)
 
     features = tf.parse_example(serialized_examples, features=feature_map)
-<<<<<<< HEAD
-=======
-
->>>>>>> ee597da1
     labels = tf.sparse_to_indicator(features["labels"], self.num_classes)
     labels.set_shape([None, self.num_classes])
     concatenated_features = tf.concat([
